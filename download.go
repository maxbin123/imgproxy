package main

import (
	"bufio"
	"bytes"
	"crypto/tls"
	"errors"
	"fmt"
	"image"
	"io"
	"io/ioutil"
	"net/http"
	"time"

	_ "image/gif"
	_ "image/jpeg"
	_ "image/png"

	"github.com/aws/aws-sdk-go/aws/session"
	"github.com/aws/aws-sdk-go/service/s3"
	_ "golang.org/x/image/webp"
)

var downloadClient *http.Client

type netReader struct {
	reader *bufio.Reader
	buf    *bytes.Buffer
}

func newNetReader(r io.Reader) *netReader {
	return &netReader{
		reader: bufio.NewReader(r),
		buf:    bytes.NewBuffer([]byte{}),
	}
}

func (r *netReader) Read(p []byte) (n int, err error) {
	n, err = r.reader.Read(p)
	if err == nil {
		r.buf.Write(p[:n])
	}
	return
}

func (r *netReader) Peek(n int) ([]byte, error) {
	return r.reader.Peek(n)
}

func (r *netReader) ReadAll() ([]byte, error) {
	if _, err := r.buf.ReadFrom(r.reader); err != nil {
		return []byte{}, err
	}
	return r.buf.Bytes(), nil
}

func (r *netReader) GrowBuf(s int) {
	r.buf.Grow(s)
}

func initDownloading() {
	transport := &http.Transport{
		Proxy: http.ProxyFromEnvironment,
	}

	if conf.IgnoreSslVerification {
		transport.TLSClientConfig = &tls.Config{InsecureSkipVerify: true}
	}

	if conf.LocalFileSystemRoot != "" {
		transport.RegisterProtocol("local", http.NewFileTransport(http.Dir(conf.LocalFileSystemRoot)))
	}
<<<<<<< HEAD

=======
	if conf.S3Enabled {
		svc := s3.New(session.New())
		transport.RegisterProtocol("s3", NewS3Transport(svc))
	}
>>>>>>> 7c7add8d
	downloadClient = &http.Client{
		Timeout:   time.Duration(conf.DownloadTimeout) * time.Second,
		Transport: transport,
	}
}

func checkTypeAndDimensions(r io.Reader) (imageType, error) {
	imgconf, imgtypeStr, err := image.DecodeConfig(r)
	imgtype, imgtypeOk := imageTypes[imgtypeStr]

	if err != nil {
		return imageTypeUnknown, err
	}
	if imgconf.Width > conf.MaxSrcDimension || imgconf.Height > conf.MaxSrcDimension {
		return imageTypeUnknown, errors.New("Source image is too big")
	}
	if imgconf.Width*imgconf.Height > conf.MaxSrcResolution {
		return imageTypeUnknown, errors.New("Source image is too big")
	}
	if !imgtypeOk || !vipsTypeSupportLoad[imgtype] {
		return imageTypeUnknown, errors.New("Source image type not supported")
	}

	return imgtype, nil
}

func readAndCheckImage(res *http.Response) ([]byte, imageType, error) {
	nr := newNetReader(res.Body)

	imgtype, err := checkTypeAndDimensions(nr)
	if err != nil {
		return nil, imageTypeUnknown, err
	}

	if res.ContentLength > 0 {
		nr.GrowBuf(int(res.ContentLength))
	}

	b, err := nr.ReadAll()

	return b, imgtype, err
}

func downloadImage(url string) ([]byte, imageType, error) {
	fullURL := fmt.Sprintf("%s%s", conf.BaseURL, url)

	res, err := downloadClient.Get(fullURL)
	if err != nil {
		return nil, imageTypeUnknown, err
	}
	defer res.Body.Close()

	if res.StatusCode != 200 {
		body, _ := ioutil.ReadAll(res.Body)
		return nil, imageTypeUnknown, fmt.Errorf("Can't download image; Status: %d; %s", res.StatusCode, string(body))
	}

	return readAndCheckImage(res)
}<|MERGE_RESOLUTION|>--- conflicted
+++ resolved
@@ -16,8 +16,6 @@
 	_ "image/jpeg"
 	_ "image/png"
 
-	"github.com/aws/aws-sdk-go/aws/session"
-	"github.com/aws/aws-sdk-go/service/s3"
 	_ "golang.org/x/image/webp"
 )
 
@@ -70,14 +68,11 @@
 	if conf.LocalFileSystemRoot != "" {
 		transport.RegisterProtocol("local", http.NewFileTransport(http.Dir(conf.LocalFileSystemRoot)))
 	}
-<<<<<<< HEAD
 
-=======
 	if conf.S3Enabled {
-		svc := s3.New(session.New())
-		transport.RegisterProtocol("s3", NewS3Transport(svc))
+		transport.RegisterProtocol("s3", newS3Transport())
 	}
->>>>>>> 7c7add8d
+
 	downloadClient = &http.Client{
 		Timeout:   time.Duration(conf.DownloadTimeout) * time.Second,
 		Transport: transport,
