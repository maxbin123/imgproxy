--- conflicted
+++ resolved
@@ -47,7 +47,6 @@
 
 * imgproxy supports authorization by an HTTP header. That prevents using imgproxy directly by an attacker but allows to use it through a CDN or a caching server — just by adding a header to a proxy or CDN config.
 
-<<<<<<< HEAD
 ## Documentation
 
 1. [Getting started](./docs/GETTING_STARTED.md)
@@ -63,6 +62,7 @@
    * [WebP support detection](./docs/configuration.md#webp-support-detection)
    * [Presets](./docs/configuration.md#presets)
    * [Serving local files](./docs/configuration.md#serving-local-files)
+   * [Serving files from Amazon S3](./docs/configuration.md#serving-files-from-amazon-s3)
    * [Miscellaneous](./docs/configuration.md#miscellaneous)
 4. [Generating the URL](./docs/generating_the_url_basic.md)
    * [Basic](./docs/generating_the_url_basic.md)
@@ -70,210 +70,10 @@
    * [Signing the URL](./docs/signing_the_url.md)
 5. [Presets](./docs/presets.md)
 6. [Serving local files](./docs/serving_local_files.md)
+7. [Serving files from Amazon S3](./docs/serving_files_from_s3.md)
 7. [Source image formats support](./docs/source_image_formats_support.md)
 8. [About processing pipeline](./docs/about_processing_pipeline.md)
 9. [Health check](./docs/healthcheck.md)
-=======
-## Installation
-
-There are two ways you can install imgproxy:
-
-#### From the source
-
-1. First, install [libvips](https://github.com/jcupitt/libvips).
-
-  ```bash
-  # macOS
-  $ brew tap homebrew/science
-  $ brew install vips
-
-  # Ubuntu
-  # Ubuntu apt repository contains a pretty old version of libvips.
-  # It's recommended to use PPA with an up to date version.
-  $ sudo add-apt-repository ppa:dhor/myway
-  $ sudo apt-get install libvips-dev
-  ```
-
-  **Note:** Most libvips packages come with WebP support. If you want libvips to support WebP on macOS, you need to install it this way:
-
-  ```bash
-  $ brew tap homebrew/science
-  $ brew install vips --with-webp
-  ```
-
-2. Next, install imgproxy itself:
-
-  ```bash
-  $ go get -f -u github.com/DarthSim/imgproxy
-  ```
-
-#### Docker
-
-imgproxy can (and should) be used as a standalone application inside a Docker container. It is ready to be dockerized, plug and play:
-
-```bash
-$ docker build -t imgproxy .
-$ docker run -e IMGPROXY_KEY=$YOUR_KEY -e IMGPROXY_SALT=$YOUR_SALT -p 8080:8080 -t imgproxy
-```
-
-You can also pull the image from Docker Hub:
-
-```bash
-$ docker pull darthsim/imgproxy:latest
-$ docker run -e IMGPROXY_KEY=$YOUR_KEY -e IMGPROXY_SALT=$YOUR_SALT -p 8080:8080 -t darthsim/imgproxy
-```
-
-#### Heroku
-
-imgproxy can be deployed to Heroku with the click of the button:
-
-[![Deploy](https://www.herokucdn.com/deploy/button.svg)](https://heroku.com/deploy)
-
-However, you can do it manually with a few steps:
-
-```bash
-$ git clone https://github.com/DarthSim/imgproxy.git && cd imgproxy
-$ heroku create your-application
-$ heroku buildpacks:add https://github.com/heroku/heroku-buildpack-apt
-$ heroku buildpacks:add https://github.com/heroku/heroku-buildpack-go
-$ heroku config:set IMGPROXY_KEY=$YOUR_KEY IMGPROXY_SALT=$YOUR_SALT
-$ git push heroku master
-```
-
-## Configuration
-
-imgproxy is [Twelve-Factor-App](https://12factor.net/)-ready and can be configured using `ENV` variables.
-
-#### URL signature
-
-imgproxy requires all URLs to be signed with a key and salt:
-
-* `IMGPROXY_KEY` — (**required**) hex-encoded key;
-* `IMGPROXY_SALT` — (**required**) hex-encoded salt;
-
-You can also specify paths to files with a hex-encoded key and salt (useful in a development environment):
-
-```bash
-$ imgproxy -keypath /path/to/file/with/key -saltpath /path/to/file/with/salt
-```
-
-If you need a random key/salt pair real fast, you can quickly generate it using, for example, the following snippet:
-
-```bash
-$ xxd -g 2 -l 64 -p /dev/random | tr -d '\n'
-```
-
-#### Server
-
-* `IMGPROXY_BIND` — TCP address to listen on. Default: `:8080`;
-* `IMGPROXY_READ_TIMEOUT` — the maximum duration (in seconds) for reading the entire image request, including the body. Default: `10`;
-* `IMGPROXY_WRITE_TIMEOUT` — the maximum duration (in seconds) for writing the response. Default: `10`;
-* `IMGPROXY_DOWNLOAD_TIMEOUT` — the maximum duration (in seconds) for downloading the source image. Default: `5`;
-* `IMGPROXY_CONCURRENCY` — the maximum number of image requests to be processed simultaneously. Default: double number of CPU cores;
-* `IMGPROXY_MAX_CLIENTS` — the maximum number of simultaneous active connections. Default: `IMGPROXY_CONCURRENCY * 10`;
-* `IMGPROXY_TTL` — duration in seconds sent in `Expires` and `Cache-Control: max-age` headers. Default: `3600` (1 hour);
-* `IMGPROXY_USE_ETAG` — when true, enables using [ETag](https://en.wikipedia.org/wiki/HTTP_ETag) header for the cache control. Default: false;
-* `IMGPROXY_USE_S3` — when true, enables fetching the images from an `s3` source. See [Serving files from S3](#serving-files-from-s3). Default: false.
-* `IMGPROXY_LOCAL_FILESYSTEM_ROOT` — root of the local filesystem. See [Serving local files](#serving-local-files). Keep empty to disable serving of local files.
-
-#### Security
-
-imgproxy protects you from so-called image bombs. Here is how you can specify maximum image dimensions and resolution which you consider reasonable:
-
-* `IMGPROXY_ALLOW_ORIGIN` - when set, enables CORS headers with provided origin. CORS headers are disabled by default.
-* `IMGPROXY_MAX_SRC_DIMENSION` — the maximum dimensions of the source image, in pixels, for both width and height. Images with larger real size will be rejected. Default: `8192`;
-* `IMGPROXY_MAX_SRC_RESOLUTION` — the maximum resolution of the source image, in megapixels. Images with larger real size will be rejected. Default: `16.8`;
-
-You can also specify a secret to enable authorization with the HTTP `Authorization` header:
-
-* `IMGPROXY_SECRET` — the authorization token. If specified, request should contain the `Authorization: Bearer %secret%` header;
-
-#### Compression
-
-* `IMGPROXY_QUALITY` — quality of the resulting image, percentage. Default: `80`;
-* `IMGPROXY_GZIP_COMPRESSION` — GZip compression level. Default: `5`;
-
-#### Miscellaneous
-
-* `IMGPROXY_BASE_URL` - base URL part which will be added to every requestsd image URL. For example, if base URL is `http://example.com/images` and `/path/to/image.png` is requested, imgproxy will download the image from `http://example.com/images/path/to/image.png`. Default: blank.
-
-## Generating the URL
-
-The URL should contain the signature and resize parameters, like this:
-
-```
-/%signature/%resizing_type/%width/%height/%gravity/%enlarge/%encoded_url.%extension
-```
-
-#### Resizing types
-
-imgproxy supports the following resizing types:
-
-* `fit` — resizes the image while keeping aspect ratio to fit given size;
-* `fill` — resizes the image while keeping aspect ratio to fill given size and cropping projecting parts;
-* `crop` — crops the image to a given size.
-
-#### Width and height
-
-Width and height parameters define the size of the resulting image. Depending on the resizing type applied, the dimensions may differ from the requested ones.
-
-#### Gravity
-
-When imgproxy needs to cut some parts of the image, it is guided by the gravity. The following values are supported:
-
-* `no` — north (top edge);
-* `so` — south (bottom edge);
-* `ea` — east (right edge);
-* `we` — west (left edge);
-* `ce` — center;
-* `sm` — smart. `libvips` detects the most "interesting" section of the image and considers it as the center of the resulting image.
-
-#### Enlarge
-
-If set to `0`, imgproxy will not enlarge the image if it is smaller than the given size. With any other value, imgproxy will enlarge the image.
-
-#### Encoded URL
-
-The source URL should be encoded with URL-safe Base64. The encoded URL can be split with `/` for your needs.
-
-#### Extension
-
-Extension specifies the format of the resulting image. At the moment, imgproxy supports only `jpg`, `png` and `webp`, them being the most popular and useful web image formats.
-
-#### Signature
-
-Signature is a URL-safe Base64-encoded HMAC digest of the rest of the path including the leading `/`. Here's how it is calculated:
-
-* Take the path after the signature — `/%resizing_type/%width/%height/%gravity/%enlarge/%encoded_url.%extension`;
-* Add salt to the beginning;
-* Calculate the HMAC digest using SHA256;
-* Encode the result with URL-safe Base64.
-
-You can find helpful code snippets in the `examples` folder.
-
-## Serving local files
-
-imgproxy can process files from your local filesystem. To use this feature do the following:
-
-1. Set `IMGPROXY_LOCAL_FILESYSTEM_ROOT` to your images directory path.
-2. Use `local:///path/to/image.jpg` as the source image url.
-
-## Serving files from S3
-
-imgproxy can process files from S3 buckets. To use this feature do the following:
-
-1. Set `IMGPROXY_USE_S3` to `true`.
-2. Ensure you pass `AWS_ACCESS_KEY_ID` and `AWS_SECRET_ACCESS_KEY` as environment variables. Other authentication mechanisms supported by the AWS sdk (environment, session, or instance role credentials) are also supported. The credentials need to be able to read from any of the `bucket_name` variables given in the source URLs (see below).
-3. Use `s3://%bucket_name/%object_key` as the source image url
-
-## Source image formats support
-
-imgproxy supports only the most popular image formats of the moment: PNG, JPEG, GIF and WebP.
-
-## Deployment
-
-There is a special endpoint `/health`, which returns HTTP Status `200 OK` after server successfully starts. This can be used to check container readiness.
->>>>>>> 7c7add8d
 
 ## Author
 
